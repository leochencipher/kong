--- conflicted
+++ resolved
@@ -23,6 +23,8 @@
 
 local mock_bin = create_mock_bin()
 
+print(mock_bin)
+
 describe("Logging Plugins", function()
 
   setup(function()
@@ -38,18 +40,11 @@
       },
       plugin_configuration = {
         { name = "tcplog", value = { host = "127.0.0.1", port = TCP_PORT }, __api = 1 },
-<<<<<<< HEAD
-        { name = "udplog", value = { host = "127.0.0.1", port = UDP_PORT }, __api = 2 },
-        { name = "httplog", value = { http_endpoint = "http://localhost:"..HTTP_PORT.."/" }, __api = 3 },
-        { name = "httplog", value = { http_endpoint = "https://mockbin.org/bin/"..mock_bin }, __api = 4 },
-        { name = "filelog", value = { path = FILE_LOG_PATH }, __api = 5 }
-=======
         { name = "tcplog", value = { host = "127.0.0.1", port = TCP_PORT }, __api = 2 },
         { name = "udplog", value = { host = "127.0.0.1", port = UDP_PORT }, __api = 3 },
-        { name = "httplog", value = { http_endpoint = "http://localhost:"..HTTP_PORT }, __api = 4 },
+        { name = "httplog", value = { http_endpoint = "http://localhost:"..HTTP_PORT.."/" }, __api = 4 },
         { name = "httplog", value = { http_endpoint = "https://mockbin.org/bin/"..mock_bin }, __api = 5 },
         { name = "filelog", value = { path = FILE_LOG_PATH }, __api = 6 }
->>>>>>> c573db89
       }
     }
 
@@ -145,6 +140,8 @@
     repeat
       assert.truthy(total_time <= 10) -- Fail after 10 seconds
       res, status = http_client.get("http://mockbin.org/bin/"..mock_bin.."/log", nil, { accept = "application/json" })
+      print(res)
+      print(status)
       assert.are.equal(200, status)
       body = cjson.decode(res)
       local wait = 1
